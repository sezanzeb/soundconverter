<<<<<<< HEAD
2009-03-11  Gautier Portet <kassoulet gmail com>

	* src/soundconverter.py: Sanitize URI handling.
	
=======
2009-03-10  Gautier Portet <kassoulet gmail com>

	* src/soundconverter.py: Fix spelling errors.
	  Removed some translation of log() messages.
	  (thanks Hew)

>>>>>>> 50c49ef8
2009-03-10  Gautier Portet <kassoulet gmail com>

	* src/soundconverter.py: Display an error dialog
	  when something bad happened while encoding.

2009-02-22  Gautier Portet <kassoulet gmail com>

	* src/soundconverter.py: Add notification at the end of
	 conversion.

2009-01-26  Gautier Portet <kassoulet gmail com>

	* src/soundconverter.py, data/soundconverter.glade:
	  Add a checkbox to select .oga extension for vorbis files.
	* po/*: Update British, Spanish, Russian and Slovak translations.
	  Release 1.4.2

2008-12-19  Gautier Portet  <kassoulet gmail com>
	* src/soundconverter.py: Oops, removed python 2.5 line, sorry :).
	  (thanks Dag)

2008-12-01  Gautier Portet  <kassoulet gmail com>
	* po/sv.po: Updated swedish translation, removed useless sv_SE.po.
		(thanks Daniel)
	* src/soundconverter.py: add event flushing in BackgroundTask, 
	  so GUI should not stall anymore.

2008-11-06  Gautier Portet  <kassoulet gmail com>

	* src/soundconverter.py: Fixed (?) raising of UnicodeDecodeError
	  when tags contained non-utf-8 strings. (fix LP: #223371) 
	* po/: Add Breton, Greek, Finnish, Hindi, Telugu and Turkish 
	  translations. Sync with Rosetta.
	
2008-10-14  Gautier Portet  <kassoulet gmail com>

	* src/soundconverter.py: Change status text when adding files, so
	  the user gets a clue of what is happening.
	  
2008-10-04  Gautier Portet  <kassoulet gmail com>

	* src/soundconverter.py: Fix crash at startup when more than one
	  encoding format is missing. (thanks Denis)
	  Release 1.4.1

2008-09-22  Gautier Portet  <kassoulet gmail com>

	* src/soundconverter.py: Fix problem with underscores in dest folder
	  name (thanks Robert).
	  Stop soundconverter trying to load all my disk at startup.
	  Maybe a change in getopt, anyway it's fixed...

2008-09-17  Gautier Portet  <kassoulet gmail com>

	* src/soundconverter.py: Fix old problem with unquoted filenames.
	When you passed filename in arguments, URI where not quoted when
	encoding to same folder, pffff...
	Release 1.4.0

2008-09-16  Gautier Portet  <kassoulet gmail com>

	* src/soundconverter.py: Add AAC quality setting.

2008-09-10  Gautier Portet  <kassoulet gmail com>

	* src/soundconverter.py: Add {Timestamp} filename template.
	  (thanks Mark)
	
2008-09-09  Gautier Portet  <kassoulet gmail com>

	* data/soundconverter.glade, src/soundconverter.py:
	  Added 320kbps to mp3 quality settings.
	  (thanks Michael)

2008-09-07  Gautier Portet  <kassoulet gmail com>

	* data/soundconverter.glade, src/soundconverter.py:
	  Added quality 10 to vorbis quality settings.
	  (thanks Juan Martin)

2008-09-03  Gautier Portet  <kassoulet gmail com>

	* data/soundconverter.glade, src/soundconverter.py:
	  Reverted useless flac quality setting.
	  Flac files were bigger than necessary because of
	  some default settings in gstreamer, causing both channels
	  to be encoded separately. I added the mid-side-stereo=true
	  option, and bumped encoding quality to max.

2008-08-31  Gautier Portet  <kassoulet gmail com>

	* data/soundconverter.glade, src/soundconverter.py:
	  Applied patch adding optional resampling from Francis.
	  Added flac experimental quality setting.
	   - flac quality do not seems to work with gstreamer ???
           - flac files created by gstreamer are huge...

2008-08-03  Gautier Portet  <kassoulet gmail com>

	* data/soundconverter.glade: Removed the 'translatable' field on stock
	  items.
	* po/pl/po: Updated Polish translation. (thanks Tomasz)


2008-08-03  Gautier Portet  <kassoulet gmail com>

	* src/soundconverter.py: Create-folders is also actived when using
	  same-as-input-folder.
	(fix #13915)
	Release 1.3.2

2008-08-01  Gautier Portet  <kassoulet gmail com>

	* src/soundconverter.py: Fix slash in tag. No more creating unwanted
	folders. This is just a fast hack, slash is just replaced by dash.
	(fix #14286)

2008-07-30  Gautier Portet  <kassoulet gmail com>

	* src/soundconverter.py: Add AAC encoding support as it seems to be
	  fixed in gstreamer.
	  (thanks Ian) 
	  (fix #001653)

2008-07-29  Gautier Portet  <kassoulet gmail com>

	* src/soundconverter.py: use giosrc when available.
	* src/soundconverter.py: fix crash when gnomevfssink not present.
	  (fix #14184)

2008-07-26  Gautier Portet  <kassoulet gmail com>

	* po/pl/po: Updated Polish tranlation.
	  (thanks Piotr)

2008-07-03  Gautier Portet  <kassoulet gmail com>

	* src/soundconverter.py: Fix small crasher in batch mode.
	  (fix LP: #243831)

2008-06-23  Gautier Portet  <kassoulet gmail com>

	* src/soundconverter.py: Fix progress related problems in 1.3.0
	  Release 1.3.1

2008-06-23  Gautier Portet  <kassoulet gmail com>

	* src/soundconverter.py: Finally we can process multiple conversions
	  at the same time, yeah!
	  Add --jobs option to force the number of threads, default is number
	  of CPUs.
	  (fix #13735, LP: #226176)
	  Release 1.3.0

2008-06-10  Gautier Portet  <kassoulet gmail com>

	* src/soundconverter.py: Fixes various crashers reported by
	  Ubunteros.
	  (thanks Michael, Øyvind Stegard, Matthieu)
	  (fix LP: #222031  LP: #226685  LP: #230463)

2008-05-29  Gautier Portet <kassoulet gmail com>

	* po/de.po: Update de tranlation.

2008-05-13  Gautier Portet <kassoulet gmail com>

	* po/sr*: Update and fix Serbian translation.

2008-05-12  Gautier Portet <kassoulet gmail com>

	* po/pl.po: update Polish translation.

2008-05-11  Gautier Portet <kassoulet gmail com>

	* src/soundconverter.py:  TagReader will not decode whole file anymore, It
	will even not decode them at all !
	TagReader perform *much* faster (500s -> 20s on 260 files)
	(thanks thaytan on #gstreamer)
	Release 1.2.0

2008-05-05  Gautier Portet <kassoulet gmail com>

	* src/soundconverter.py: Got rid of the progress indicator not beeing 
	  reset after a conversion. 

2008-05-03  Gautier Portet <kassoulet gmail com>

	* po/: Updated Arabic Catalan Czech Spanish French Slovak translations.
	  Added Esperanto Persian translations.
	  Updated po/, updated configure.in.

2008-05-02  Gautier Portet <kassoulet gmail com>

	* src/soundconverter.py: Simplified drag_data_received() so it don't 
	  duplicate code in add_uris.
	  Display a message when trying to read cdda: uris.
	  Release 1.1.0

2008-04-29  Gautier Portet <kassoulet gmail com>

	* src/soundconverter.py: Faster startup time, by not running a useless
	  thread when starting.

2008-04-28  Gautier Portet <kassoulet gmail com>

	* src/soundconverter.py: Fix unhandled exception when parsing pipeline
	  command.

2008-04-27  Gautier Portet <kassoulet gmail com>

	* src/soundconverter.py: Add support for codeina/codecbuddy.

2008-04-22  Gautier Portet <kassoulet gmail com>

	* src/soundconverter.py: Fix crash in add_uris().
	  (launchpad #211210)

2008-04-16  Gautier Portet <kassoulet gmail com>

	* src/soundconverter.py: Fix just another unicode problem, this time when
	  trying to remove messy chars. Please, think of the kitten, and give me ascii back!
	  (launchpad #216119)

2008-04-15  Gautier Portet <kassoulet gmail com>

	* src/soundconverter.py: Fix problem with unicode filenames that keep
	  trying to crash the universe.
	  (launchpad #212730)

2008-04-05  Gautier Portet <kassoulet gmail com>

	* Release 1.0.0

2008-03-30  Gautier Portet <kassoulet gmail com>

	* src/soundconverter.py: Only format tags (list) when displaying, So we 
	  don't mess with tags we don't understand.
	  (launchpad #179886 thanks Shawn, Matthaeus, Brian)
	  Release 1.0-rc1

2008-03-27  Gautier Portet <kassoulet gmail com>
	* Fix typo which disabled clear list menu item
	* Fix filename_to_uri so it will play nice with
	  relative and absolute paths, thus removing annoying
	  gvfs error message at startup when output folder is
	  not set.
	* CustomFileChooser now have case-insensitive filters.

2008-03-20  Gautier Portet <kassoulet gmail com>
	* Add 3gp to the mime whitelist.

2008-03-11  Gautier Portet <kassoulet gmail com>
	* Add a clear list button on toolbar.
	(thanks mrennecke)

2008-03-02  Gautier Portet <kassoulet gmail com>
	* Add ca, en_GB, ms to the locales.
	* release 0.9.9

2008-03-02  Gautier Portet <kassoulet gmail com>

	* src/soundconverter.py: Fix crash and progress problems after removing
	from the file list. Fix crash whith some filename encodings.

2008-02-05  Gautier Portet <kassoulet gmail com>

	* po/: Added Catalan, English (United Kingdom), Malay Translations.
	Updated Czech, German, Spanish, Italian, Deutch, Russian, Serbian, Chinese
	Traductions

2008-01-08  Gautier Portet <kassoulet gmail com>

	* src/soundconverter.py: Custom filename patterns can now be 
	  translated.
	* release 0.9.8

2007-12-26  Gautier Portet <kassoulet gmail com>

	* src/soundconverter.py: Fixed horrible bug #12782 causing deletion
	  of source file when it's the same as destination.

2007-11-14  Gautier Portet <kassoulet gmail com>

	* po/ar,eu,he,sk,zh_CN.po: Added arabic, basque, hebrew, slovak and 
	  simplified chinese translations.
	  (thanks Nizar, amenudo, rainofchaos, Pavol, Moshe)

2007-09-11  Gautier Portet <kassoulet gmail com>

	* po/sr.po: Added Serbian translation.
	  (thanks Miloš)

2007-08-31  Gautier Portet <kassoulet gmail com>

	* src/soundconverter.py: Added a file extension filter in AddFolder.

2007-08-30  Gautier Portet <kassoulet gmail com>

	* data/soundconverter.glade: Added Date, Genre and Year in the 
	  custom format hint.

2007-08-02  Gautier Portet <kassoulet gmail com>

	* po/nl.po: Added Dutch translation.

2007-08-01  Gautier Portet <kassoulet gmail com>
	* release 0.9.7

2007-07-31  Gautier Portet <kassoulet gmail com>

	* po/soundconverter.pot: Updated pot file, since it was somewhat outdated. 
	* po/de.po: Added German translation.
	  (thanks Martin)
	* po/cs.po: Added Czech translation.
	  (thanks Kamil)
	* src/soundconverter.py, data/soundconverter.glade: Add Folder(s) now work
	  on non-local files aswell.
	* src/soundconverter.py: Added "artist - album" in folder patterns.
	  (thanks Claudio)
	  Fixed char escaping problem in same-folder-as-input mode.
	  Fixed crashing when tags contained a list (ie. multiples authors).
	  (thanks Ken)
	  Better replace-messy-chars, with unicode->ascii to remove diacritics.
	* src/soundconverter.py: Added {Genre}, {Date} and {Year} in custom filename patterns.
	  (thanks Jon)

2007-07-19  Gautier Portet <kassoulet gmail com>

	* po/it.po: Added Italian translation.
	  (thanks Stefano)

2007-07-09  Gautier Portet <kassoulet gmail com>
	* po/es.po: Added spanish translation.
	  (thanks Gary)

2007-07-04  Gautier Portet <kassoulet gmail com>
	* data/soundconverter.desktop, src/soundconverter.py: Changed the desktop
	  file so we accept list of URIs instead of just one local file, so opening
	  multiples files from nautilus will work.

2007-06-25  Gautier Portet <kassoulet gmail com>
	* po/ru.po: added russian translation.
	 (thanks Alexandre)

2007-06-23  Gautier Portet <kassoulet gmail com>

	* src/soundconverter.py: fixed track-count in custom filenames patterns.
	  (thanks Jonas)

2007-06-20  Gautier Portet <kassoulet gmail com>

	* data/soundconverter.desktop: Added common audio mimetypes.

2007-04-27  Gautier Portet <kassoulet gmail com>

	* data/Makefile.am: Removed evil DESTDIR, thanks William!
	* Release 0.9.6

2007-04-25  Gautier Portet <kassoulet gmail com>

	* soundconverter.py: Fixed error message when python-gstreamer is 
	  absent.
	* Release 0.9.5

2007-04-24  Gautier Portet <kassoulet gmail com>

	* soundconverter.py: Better checking of gstreamer elements.
	  Now we stop when required elements are missing, and we disable
	  encoders not present.
	  

2007-04-23  Gautier Portet <kassoulet gmail com>

	* data/: GNOME/FreeDesktop compliant icon handling. 
	  Refresh icon cache at (un)install.

2007-04-16  Gautier Portet <kassoulet gmail com>

	* po/ data/soundconverter.desktop: Desktop file translation enabled.

2007-04-15  Gautier Portet <kassoulet gmail com>

	* soundconverter.py: Fixed quoting problem with destination folder
	  (#10884).
	* soundconverter.glade: Removed underline handling for destination folder.
	  (#10807)
	* data/: Minor fixes in icons/desktop handling. 
	    (#10808)
	  - Changed name to "Sound Converter"
	  - Removed Application from categories.


2007-04-08  Gautier Portet <kassoulet gmail com>

	* soundconverter.glade: Set into_selected_folder use_underline to false
	  so underscores in folder will not be interpreted by GTK.

2007-04-03  Gautier Portet <kassoulet gmail com>

	* po/hu.po: Added hungarian translation.

2007-03-16  Gautier Portet <kassoulet gmail com>

	* po/fr.po: Updated french translation. Changed email address of
	  french translator.

2007-03-05  Gautier Portet <kassoulet gmail com>

	* soundconverter: Use the new window icon.

2007-03-03  Gautier Portet <kassoulet gmail com>

	* soundconverter.Desktop: Applied HIG Complience patch from Ubuntu
	  maintainer (Thanks William)

2007-02-27  Gautier Portet <kassoulet gmail com>

	* soundconverter: Added a link to the website when mp3 encoding is :
	  unavailable, so hopefully it will dramatically reduce the number 
	  of emails I receive.
	  Logo/Icon updated.
	* release 0.9.4

2007-02-26  Gautier Portet <kassoulet gmail com>

	* soundconverter.py: Replaced xingheader by xingmux, fixing corruption
	  of VBR MP3 (Thanks to James Lee and Pedro Alejandro López-Valencia).

2007-02-22  Gautier Portet <kassoulet gmail com>

	* soundconverter.py: Correct escaping of destination. We will not crash
	  anymore when destination folder contains spaces or weirds chars.
	  Fixed a problem with lame parameters when using VBR and lowest 
	  quality.

2006-12-15  Gautier Portet <kassoulet gmail com>

	* soundconverter.py: If id3v2mux is not present, we dump it instead of
	  crashing encoder.

2006-12-05  Gautier Portet <kassoulet gmail com>

	* po/pt_BR.po: Updated Brazilian translation.

2006-10-18  Gautier Portet <kassoulet gmail com>

	* soundconverter.py: Fixed Tag writing when converting to mp3.
	  Fixed progress.

2006-10-15  Gautier Portet <kassoulet gmail com>

	* soundconverter.py: Only remove files when conversion was
	  sucessfull.
	* release 0.9.2

2006-10-12  Gautier Portet <kassoulet gmail com>

	* soundconverter.py: Fixed (?) loading of badly encoded filenames.
	  now files encoded in latin-1 should be loadable instead of
	  triggering an UnicodeDecodeError.
	  (thanks Christopher)

2006-09-26  Gautier Portet <kassoulet gmail com>

	* soundconverter.py: Added an option to delete original files.
	 (thanks James)

2006-09-19  Gautier Portet <kassoulet gmail com>

	* po/fr.po: french translation updated, Thanks Guillaume.

2006-09-12  Gautier Portet <kassoulet gmail com>

	* po/sv_SE.po: new swedish translation, Thanks Daniel.

2006-09-07  Gautier Portet <kassoulet gmail com>

	* release 0.9.1

2006-09-06  Gautier Portet <kassoulet gmail com>

	* soundconverter.py: Fix vorbis encoder.

2006-09-05  Gautier Portet <kassoulet gmail com>

	* soundconverter.py: Add a blacklist of mime type known not to have tags,
	to pass them faster.

2006-09-03  Gautier Portet <kassoulet gmail com>

	* soundconverter.py: Fix quoting of tags when generating filenames.

2006-08-15  Gautier Portet <kassoulet gmail com>

	* po/pl.po: Updated polish translation.

2006-08-21  Gautier Portet <kassoulet gmail com>

	* soundconverter.py: batch mode will now overwrite files.

2006-08-02  Gautier Portet <kassoulet gmail com>

	* soundconverter.py: progressbar work. some code cleanup.

2006-08-01  Gautier Portet <kassoulet gmail com>

	* soundconverter.py: finally got gstreamer0.10 to work ?

2006-06-21  Gautier Portet <kassoulet gmail com>

	*soundconverter.py: Added and option to select the threading model of
	 BackgroundTask.

2006-06-13  Gautier Portet <kassoulet gmail com>

	* soundconverter.py: Batch mode fixes merged from 0.8.

2006-06-12  Gautier Portet <kassoulet gmail com>

	* soundconverter.py: The TagReader timeout starts now when the task really
	  starts.

2006-06-06  Gautier Portet <kassoulet gmail com>

	* soundconverter.py: Finally progress is working with GStreamer 0.10!

2006-06-05  Gautier Portet <kassoulet gmail com>

	* soundconverter.py: YEEPEE!!! The bug plagging the gst0.10 port is GONE !!
	  Merge & cleanup from 0.8 branch:

	* soundconverter.py: Use filesrc instead of gnomevfssrc if it's absent.
	  (#7652) (debian #367253)
	* soundconverter: Added Spanish translation.
	* soundconverter: Added a custom file pattern choice. (thanks Adolfo)
	* soundconverter.py: Fix doubled folder (#7403).
	* soundconverter.py: Fix an uncatched InvalidURIError when adding files.
	* soundconverter.glade: Removed preferences and exit toolbar buttons
	  as requested (#6777).


2006-03-29  Gautier Portet <kassoulet gmail com>

	* soundconverter.py: More gstreamer0.10 love. The new api is nice, but
	  porting to it sucks big time.

2006-03-19  Gautier Portet <kassoulet gmail com>

	* soundconverter.py: Files permissions are copied from source file.
	  Some more code for gstreamer0.10.

2006-02-06  Gautier Portet <kassoulet gmail com>

	* soundconverter.py: Progress dialog is working now.

2006-02-03  Gautier Portet <kassoulet gmail com>

	* soundconverter.glade: Corrected wrong signal called by the
	  addfolder menuitem.

2006-02-02  Gautier Portet <kassoulet gmail com>

	* soundconverter.py: Ouch, fixed broken converter pipeline.
	* soundconverter.glade: Fixed broken progressbar.

2006-02-01  Gautier Portet <kassoulet gmail com>

	* soundconverter.py: We will now use gst_parse_launch() to create a
	  pipeline, since it allows us to be much more flexible. Some issues
	  with progressbar where fixed also.

2006-01-27  Gautier Portet <kassoulet gmail com>

	* soundconverter.py: Applied patch to remove stupid pygtk warning at
	  exit. thanks Hanno!

2006-01-24  Gautier Portet <kassoulet gmail com>

	* Makefile: Fixed build on Gentoo. And corrected a typo causing pl and
	  pt to be not installed
	* soundconverter.py|glade: Applied patch with new FileChooser.
	  thanks Regis!

2006-01-21  Gautier Portet <kassoulet gmail com>

	Release 0.8.3
	
	Added Error handling when trying to load files with invalid
	characters...
	
	
	Release 0.8.2

	make install-local #1154
	Pause button #1455

	Unique file #5334
	Folder dropping #5561
	Filtering by mime #5789
	Fixed problem with vbr #5872

	French Translation
	New list display
	UI Changes
	More precise progress bar
	Async tag reading
	Fixed gnomevfs problems with folders


2006-01-21  Gautier Portet <kassoulet gmail com>

	* Makefile: Added translations to build system.
	* fr.po: Updated french translation.
	* soundconverter.glade: Some minors changes.
	* soundconverter.py: Some minors fixes. The UI is now unsensitive
	  when we are converting. Fixed the convert button beiing called
	  when we were unpausing. And that's all!

2006-01-20  Gautier Portet <kassoulet gmail com>

	* soundconverter.py: Fixed the convert/stop buttons, and some more
	  minor UI fixes.

2006-01-19  Gautier Portet <kassoulet gmail com>

	* soundconverter.py: The progressbar should be more precise now. 

2006-01-16  Gautier Portet <kassoulet gmail com>

	* soundconverter.py: hum?!?!? File dropping was *again* broken, maybe
	  it's my evil twin who edits the code :)
	* soundconverter.py: added a timeout when reading tags.

2006-01-15  Gautier Portet <kassoulet gmail com>

	* soundconverter.glade: Reverted to old UI to make a release soon.
	* soundconverter.py: Changed the gst-lame problem at vbr-quality=9
	  handling for a cleaner one. 

2006-01-11  Gautier Portet <kassoulet gmail com>

	* Makefile: Added install-local. 
	  #1154 (Thanks Régis & Janis)
	* Added a makedirs() that use gnomevfs, so folders will really be
	  created now, even on remote filesystems.

2006-01-10  Gautier Portet <kassoulet gmail com>

	* Wow, fixed the problem when we generate filenames from tags but tags
	  are not read when preparing filenames.
	  This was a big mess, and I tried numerous solutions, but I will keep
	  the only one that is working for now: just wait tags to be read
	  before starting conversion. Sorry, this sucks...
	  Hopefully I read that GStreamer 0.10 is better with threads :)

2006-01-07  Gautier Portet <kassoulet gmail com>

	* Added the possibility to pause the conversion.

2005-12-25  Gautier Portet <kassoulet gmail com>

	* Files can only be added once in the list.

2005-12-22  Gautier Portet <kassoulet gmail com>

	* Finally got walking on gnomevfs to work. Now folder importing is really
	  usable...
	* Added a default to tags, so tag-filled destination paths will
	  be valid.

2005-12-20  Gautier Portet  <kassoulet gmail com>

	* Better type detection.
	* Temporary solved the (non?) problem when trying to convert files which
	  don't have tags filled yet.
	

2005-12-05  Gautier Portet  <kassoulet gmail com>

	* Files types are now detected at loading, expect filtering on types
	  soon.

2005-11-29 Gautier Portet  <kassoulet gmail com>

	* file list is now filled asynchronously with tags if they are
	  present.
	* list display is handled completely differently, hope its better like
	  this

2005-11-08  Gautier Portet <kassoulet gmail com>

	* better folder dropping: now we generate a good base/filename for
	  SoundFile. But it works not so well when we want to create folders
	  based on tags, so it will need some more work.

2005-11-07  Gautier Portet <kassoulet gmail com>

	* fixed broken folder dropping. (#5561)

2005-11-06 Gautier Portet <kassoulet gmail com>
	* drag and drop is now able to import a folder.
	* better display of example filename in preferences.
	* gnomevfs support.
	  #1365
	* add a temporary hack for abr/vbr mp3 with quality==9
	  #5445
	* release 0.8.1
	

2005-11-02 Gautier Portet <kassoulet gmail com>
	* fixed tree structure being lost when importing folders.
	  #5336

2005-10-25 Gautier Portet <kassoulet gmail com>
	* added brazilian translation.
	  (thanks jonh)
	* woops, really added polish translation this time.

2005-10-18 Gautier Portet <kassoulet gmail com>
	* applied patch for polish tranlation
	  (thanks Dominik)

2005-10-09 Gautier Portet <kassoulet gmail com>
	* added an option to apply to all queue the option choose
	  when overwriting.
	  #1341

2005-09-28 Gautier Portet <kassoulet gmail com>
	* applied patch from Elias for Gentoo

2005-09-20 ???  Gautier Portet <kassoulet gmail com>
	* added a display of the approximate bitrate of the output
	* fixed output format not always displayed updated
	  #4736 (thanks Janis)	
	* at least a correct handling of the absence of gstreamer-lame
	* fixed a crash whith some output folders folders
	  #3840 (thanks Jason)
	* added a button to add a folder recursively
	* fixed a crash when loading preferences
	  #5128 (thanks Joe)



2005-06-13  Gautier Portet <kassoulet gmail com>
	* added french tranlation. 
	  (thanks Guillaume Bedot <littletux@zarb.org>)
	* fixed a bug causing ogg tags to be ignored.
	  (thanks Noa Resare <noa@resare.com>)

2005-04-15  Gautier Portet <kassoulet gmail com>

	* reverted quality setting to 'real-world' quantities
	  -> values stored in gconf are now the values passed
       	  to gstreamer and not meaningless enums.
       	* added a label showing an aproximate bitrate in the
          preference window


2005-03-24  Gautier Portet <kassoulet gmail com>

	* Gracefully handled gnome.vfs deprecation (#3649)
	* Fixed broken "replace messy chars" button
	* Make use of urllib.unquote where appropriate (#3655)
	  (makedirs, replace messy chars)
	* Making release version 0.7.1 

2005-03-24  Gautier Portet <kassoulet gmail com>

	* Making release version 0.7

2005-03-24  Gautier Portet <kassoulet gmail com>

	* soundconverter.glade: added a logo on the about box.
	
	* soundconverter.py: fixed about dialog showing only once (we need an 
	optimal method for handling dialogs).

2005-03-23  Gautier Portet <kassoulet gmail com>

	* soundconverter.py: added a dialog asking what to do when a file
	exists.  

2005-03-22  Gautier Portet <kassoulet gmail com>

	* soundconverter.glade: added an Add button on toolbar, added
	separators.

2005-03-17  Gautier Portet <kassoulet gmail com>

	* soundconverter.py: removed xing header generation when outputing mp3, 
	since it seems to break xmms mad decoder.
	
	* soundconverter.glade: changed the preference dialog, for a cleaner
	one.

2005-03-15  Gautier Portet <kassoulet gmail com>

	* added the quality settings for vorbis and mp3
	
	* soundconverter.py: some code cleanup.

2005-03-14  Gautier Portet <kassoulet gmail com>

	* soundconverter.py: changed deprecated import gnome.vfs to gnomevfs

2005-02-27  Gautier Portet <kassoulet gmail com>

	* Added basic mp3 support

2004-12-31  Lars Wirzenius  <liw iki fi>

	* Making release version 0.5.

2004-12-31  Lars Wirzenius  <liw iki fi>

	* COPYING: Added.
	
	* README: Added copyright and license information.

2004-12-31  Lars Wirzenius  <liw iki fi>

	* soundconverter.py: Make sure all the keys used for formatting
	target names exist in the dict used for input to the patterns.

2004-12-31  Lars Wirzenius  <liw iki fi>

	* soundconverter.1: Wrote.

2004-12-31  Lars Wirzenius  <liw iki fi>

	* soundconverter.py: Better way to stop a TagReader pipeline
	that doesn't cause Gstreamer runtime warnings. Also, allow
	selecting multiple files in the new filechooser for adding
	files.

2004-12-31  Lars Wirzenius  <liw iki fi>

	* soundconverter.glade, soundconverter.py: Removed the addchoser
	dialog from the Glade file. Added code to create it in the Python
	file instead. The reason: mysteriously the "Cancel" and "Open"
	buttons disappeared from the dialog and this was the way to get
	them back, since it seems they need to be added explicitly when
	the dialog is created. Weird.

2004-12-31  Lars Wirzenius  <liw iki fi>

	* soundconverter.glade: Added a shortcut ctrl-O for adding new files.

2004-12-31  Lars Wirzenius  <liw iki fi>

	* soundconverter.py: Since we can deal with lots of kinds of input
	files, let's not have a filter in the file chooser.

2004-12-28  Lars Wirzenius  <liw iki fi>

	* soundconverter.py: Now using the "decodebin" GstElement for finding
	tags and decoding. Now we should be able to handle anything GStreamer
	can handle for input.

2004-12-27  Lars Wirzenius  <liw iki fi>

	* Making release version 0.4.

2004-12-24  Lars Wirzenius  <liw iki fi>

	* soundconverter.py: Handle error printing in cli mode as well.

2004-12-24  Lars Wirzenius  <liw iki fi>

	* soundconverter.py, soundconverter.glade: Refactoring to make
	error dialogs and their use better.

2004-12-24  Lars Wirzenius  <liw iki fi>

	* soundconverter.py, soundconverter.glade: Added example filename
	shown in the preferences dialog that is updated after each change.

2004-12-24  Lars Wirzenius  <liw iki fi>

	* soundconverter.py: Don't encode the name of the selected folder,
	just subfolders that are created and the basename.

2004-12-24  Lars Wirzenius  <liw iki fi>

	* soundconverter.py: I am no longer a klutz. Implemented the 
	creation of subfolders according to patterns.

2004-12-24  Lars Wirzenius  <liw iki fi>

	* soundconverter.py, soundconverter.glade: User may choose whether
	to create subfolders below the selected folder. Not that they are
	yet created, but I happened to commit the change already by
	mistake so now I need to write a ChangeLog entry as well. I am
	such a klutz.

2004-12-24  Lars Wirzenius  <liw iki fi>

	* soundconverter.py, soundconverter.glade: User may now choose
	whether output files are put into the same directory as the 
	corresponding input files, or into a folder the user has 
	specifically chosen.

2004-12-24  Lars Wirzenius  <liw iki fi>

	* soundconverter.py, soundconverter.glade: Made it possible again
	to choose whether "messy" characters in the target filenames are
	replaced with other characters.

2004-12-24  Lars Wirzenius  <liw iki fi>

	* soundconverter.py, soundconverter.glade: Simplified selection of
	basename generation: now there is only a single ComboBox selection
	instead of that plus two radio buttons. This should be clearer.

2004-12-23  Lars Wirzenius  <liw iki fi>

	* soundconverter.py, soundconverter.glade: The user may now
	choose how the output file is named: basename is the same as
	input file (but with suffix changed) or output name is
	constructed from meta data tags.

2004-12-23  Lars Wirzenius  <liw iki fi>

	* soundconverter.py: Changed the TargetNameGenerator to support
	keyword based patterns for location and basename.
	
	* soundconverterTests.py: Related changes.

2004-12-23  Lars Wirzenius  <liw iki fi>

	* soundconverter.py: Refactoring. Information about the input file
	(location, tags) is now kept in a separate class.

2004-12-23  Lars Wirzenius  <liw iki fi>

	* soundconverter.py: Added support for audio/x-wav for file chooser
	filter.
	
        * soundconverter.py, soundconverter.glade: Reworked the
        Preferences dialog. Only selection of output format and Ogg
        Vorbis quality levels work for now. The rest will follow.

2004-12-18  Lars Wirzenius  <liw iki fi>

	* soundconverter.py: Set name on the filter for the file chooser.

2004-12-15  Lars Wirzenius  <liw iki fi>

	* soundconverter.py: Make the GUI report how much time was spent
	for the conversions.
	
	* README: Add note about performance.

2004-12-15  Lars Wirzenius  <liw iki fi>

	* soundconverter.py: Reset the internal counters for dealing with
	progress when the job is finished, so that if we start a new job,
	the counters start from zero, not at the end of the previous job.

2004-12-15  Lars Wirzenius  <liw iki fi>

	* soundconverter.py: Added support for drag-and-dropping files
	from Nautilus to the file list in Sound Converter. This was based
	on a patch from Chris Jones, but I re-did to fit the style of
	my code.

2004-12-12  Lars Wirzenius  <liw iki fi>

	* soundconverter.py: In Pipeline.work, don't do anything if the
	pipeline is stopped.
	
        * soundconverter.py: In TagReader.finish, call found_tag_hook
        unless it has been called already.
        
        * soundconverter.py: Add -q/--quiet option.

2004-12-05  Lars Wirzenius  <liw iki fi>

	* Making release version 0.3.

2004-12-05  Lars Wirzenius  <liw iki fi>

        * soundconverter.py: Added support for Wave files as output.
        
	* README: Updated.

2004-12-05  Lars Wirzenius  <liw iki fi>

        * soundconverter.py: Added support for Wave files (.wav,
        audio/x-wav) as input.

2004-12-05  Lars Wirzenius  <liw iki fi>

	* Makefile: Use snd/* for simple tag finding in "make check".
	
	* soundconverter.py: Minor refactoring.

2004-12-05  Lars Wirzenius  <liw iki fi>

	* soundconverter.py: Changed the output pipeline to use 
	gnomevfssink for output, rather than filesink. We now do all I/O
	to the sound files via GNOME vfs.

2004-12-05  Lars Wirzenius  <liw iki fi>

	* soundconverter.py: Changed TargetNameGenerator to generate 
	uris instead of filenames.
	
	* soundconverterTests.py: Related changes.

2004-12-05  Lars Wirzenius  <liw iki fi>

	* soundconverter.py: Input is now via gnomevfssrc, instead of
	filesrc, and all filenames that refer to the input have been
	converted to use file: urls.

2004-12-05  Lars Wirzenius  <liw iki fi>

	* soundconverter.py: Made usable from command line as well.

2004-11-28  Lars Wirzenius  <liw iki fi>

        * Making release version 0.2.

2004-11-28  Lars Wirzenius  <liw iki fi>

        * soundconverter.py: Fixed stopping.

2004-11-28  Lars Wirzenius  <liw iki fi>

        * soundconverter.py: the about dialog now shows name and version
        number.
        
        * soundconverter.glade: Added a bit of space around the label in
        the prefs dialog. This didn't make it less ugly, however.

2004-11-28  Lars Wirzenius  <liw iki fi>

        * soundconverter.py: Re-added support for vorbis-quality.
        
        * Makefile: Added "clean" target.
        
        * README: Cleanups and updates.

2004-11-28  Lars Wirzenius  <liw iki fi>

        * soundconverter.py: Rewrote task handling and tag reading and
        conversion stuff.
        
        * README: Added.
        
        * .cvsignore: Added.

2004-11-08  Lars Wirzenius  <liw iki fi>

        * soundconverter.py: Ported to work with current version
        (0.7.93-1) of python-gst. The change: can't create a
        gst.Element("foo"), need to call gst.element_factory_find("foo")
        instead.
        
        * soundconverter.py: Wrote a class TargetNameGenerator to generate
        the names of output files, and modified the rest of the program
        to use it. This should eventually implement a language for
        describing the output name (user can set patterns like
        "%(artist)s-%(album)s-%(title)s.%(suffix)s").
	
	* soundconverterTests.py: Wrote tests for TargetNameGenerator.
	
	* Makefile: Added a "check" target.

2004-10-29  Lars Wirzenius  <liw iki fi>

	* Making release version 0.1.

2004-10-29  Lars Wirzenius  <liw iki fi>

	* soundconverter.glade, soundconverter.py: If an output file
	  exists, ask the user what to do.

2004-10-29  Lars Wirzenius  <liw iki fi>

	* Makefile: Wrote.

2004-10-29  Lars Wirzenius  <liw iki fi>

	* soundconverter.glade, soundconverter.py: Added a preferences
	  dialog to allow setting of the quality level of the Ogg Vorbis
	  files we create. The value is stored in GConf.

2004-10-29  Lars Wirzenius  <liw iki fi>

	* soundconverter.py: Got rid of the useless File class, since the
	  same data is stored in the GtkListStore as well.

2004-10-25  Lars Wirzenius  <liw iki fi>

	* soundconverter.py: More refactoring. Got rid of the useless
	  (since we only have one window) SoundConverterApp class.

2004-10-25  Lars Wirzenius  <liw iki fi>

	* soundconverter.py: Refactored so that the two background tasks
	  are based on a common base class that contains the common
	  functionality.<|MERGE_RESOLUTION|>--- conflicted
+++ resolved
@@ -1,16 +1,13 @@
-<<<<<<< HEAD
 2009-03-11  Gautier Portet <kassoulet gmail com>
 
 	* src/soundconverter.py: Sanitize URI handling.
-	
-=======
+
 2009-03-10  Gautier Portet <kassoulet gmail com>
 
 	* src/soundconverter.py: Fix spelling errors.
 	  Removed some translation of log() messages.
 	  (thanks Hew)
 
->>>>>>> 50c49ef8
 2009-03-10  Gautier Portet <kassoulet gmail com>
 
 	* src/soundconverter.py: Display an error dialog
@@ -35,21 +32,21 @@
 2008-12-01  Gautier Portet  <kassoulet gmail com>
 	* po/sv.po: Updated swedish translation, removed useless sv_SE.po.
 		(thanks Daniel)
-	* src/soundconverter.py: add event flushing in BackgroundTask, 
+	* src/soundconverter.py: add event flushing in BackgroundTask,
 	  so GUI should not stall anymore.
 
 2008-11-06  Gautier Portet  <kassoulet gmail com>
 
 	* src/soundconverter.py: Fixed (?) raising of UnicodeDecodeError
-	  when tags contained non-utf-8 strings. (fix LP: #223371) 
-	* po/: Add Breton, Greek, Finnish, Hindi, Telugu and Turkish 
+	  when tags contained non-utf-8 strings. (fix LP: #223371)
+	* po/: Add Breton, Greek, Finnish, Hindi, Telugu and Turkish
 	  translations. Sync with Rosetta.
-	
+
 2008-10-14  Gautier Portet  <kassoulet gmail com>
 
 	* src/soundconverter.py: Change status text when adding files, so
 	  the user gets a clue of what is happening.
-	  
+
 2008-10-04  Gautier Portet  <kassoulet gmail com>
 
 	* src/soundconverter.py: Fix crash at startup when more than one
@@ -78,7 +75,7 @@
 
 	* src/soundconverter.py: Add {Timestamp} filename template.
 	  (thanks Mark)
-	
+
 2008-09-09  Gautier Portet  <kassoulet gmail com>
 
 	* data/soundconverter.glade, src/soundconverter.py:
@@ -132,7 +129,7 @@
 
 	* src/soundconverter.py: Add AAC encoding support as it seems to be
 	  fixed in gstreamer.
-	  (thanks Ian) 
+	  (thanks Ian)
 	  (fix #001653)
 
 2008-07-29  Gautier Portet  <kassoulet gmail com>
@@ -194,8 +191,8 @@
 
 2008-05-05  Gautier Portet <kassoulet gmail com>
 
-	* src/soundconverter.py: Got rid of the progress indicator not beeing 
-	  reset after a conversion. 
+	* src/soundconverter.py: Got rid of the progress indicator not beeing
+	  reset after a conversion.
 
 2008-05-03  Gautier Portet <kassoulet gmail com>
 
@@ -205,7 +202,7 @@
 
 2008-05-02  Gautier Portet <kassoulet gmail com>
 
-	* src/soundconverter.py: Simplified drag_data_received() so it don't 
+	* src/soundconverter.py: Simplified drag_data_received() so it don't
 	  duplicate code in add_uris.
 	  Display a message when trying to read cdda: uris.
 	  Release 1.1.0
@@ -247,7 +244,7 @@
 
 2008-03-30  Gautier Portet <kassoulet gmail com>
 
-	* src/soundconverter.py: Only format tags (list) when displaying, So we 
+	* src/soundconverter.py: Only format tags (list) when displaying, So we
 	  don't mess with tags we don't understand.
 	  (launchpad #179886 thanks Shawn, Matthaeus, Brian)
 	  Release 1.0-rc1
@@ -284,7 +281,7 @@
 
 2008-01-08  Gautier Portet <kassoulet gmail com>
 
-	* src/soundconverter.py: Custom filename patterns can now be 
+	* src/soundconverter.py: Custom filename patterns can now be
 	  translated.
 	* release 0.9.8
 
@@ -295,7 +292,7 @@
 
 2007-11-14  Gautier Portet <kassoulet gmail com>
 
-	* po/ar,eu,he,sk,zh_CN.po: Added arabic, basque, hebrew, slovak and 
+	* po/ar,eu,he,sk,zh_CN.po: Added arabic, basque, hebrew, slovak and
 	  simplified chinese translations.
 	  (thanks Nizar, amenudo, rainofchaos, Pavol, Moshe)
 
@@ -310,7 +307,7 @@
 
 2007-08-30  Gautier Portet <kassoulet gmail com>
 
-	* data/soundconverter.glade: Added Date, Genre and Year in the 
+	* data/soundconverter.glade: Added Date, Genre and Year in the
 	  custom format hint.
 
 2007-08-02  Gautier Portet <kassoulet gmail com>
@@ -322,7 +319,7 @@
 
 2007-07-31  Gautier Portet <kassoulet gmail com>
 
-	* po/soundconverter.pot: Updated pot file, since it was somewhat outdated. 
+	* po/soundconverter.pot: Updated pot file, since it was somewhat outdated.
 	* po/de.po: Added German translation.
 	  (thanks Martin)
 	* po/cs.po: Added Czech translation.
@@ -372,7 +369,7 @@
 
 2007-04-25  Gautier Portet <kassoulet gmail com>
 
-	* soundconverter.py: Fixed error message when python-gstreamer is 
+	* soundconverter.py: Fixed error message when python-gstreamer is
 	  absent.
 	* Release 0.9.5
 
@@ -381,11 +378,11 @@
 	* soundconverter.py: Better checking of gstreamer elements.
 	  Now we stop when required elements are missing, and we disable
 	  encoders not present.
-	  
+
 
 2007-04-23  Gautier Portet <kassoulet gmail com>
 
-	* data/: GNOME/FreeDesktop compliant icon handling. 
+	* data/: GNOME/FreeDesktop compliant icon handling.
 	  Refresh icon cache at (un)install.
 
 2007-04-16  Gautier Portet <kassoulet gmail com>
@@ -398,7 +395,7 @@
 	  (#10884).
 	* soundconverter.glade: Removed underline handling for destination folder.
 	  (#10807)
-	* data/: Minor fixes in icons/desktop handling. 
+	* data/: Minor fixes in icons/desktop handling.
 	    (#10808)
 	  - Changed name to "Sound Converter"
 	  - Removed Application from categories.
@@ -430,7 +427,7 @@
 2007-02-27  Gautier Portet <kassoulet gmail com>
 
 	* soundconverter: Added a link to the website when mp3 encoding is :
-	  unavailable, so hopefully it will dramatically reduce the number 
+	  unavailable, so hopefully it will dramatically reduce the number
 	  of emails I receive.
 	  Logo/Icon updated.
 	* release 0.9.4
@@ -444,7 +441,7 @@
 
 	* soundconverter.py: Correct escaping of destination. We will not crash
 	  anymore when destination folder contains spaces or weirds chars.
-	  Fixed a problem with lame parameters when using VBR and lowest 
+	  Fixed a problem with lame parameters when using VBR and lowest
 	  quality.
 
 2006-12-15  Gautier Portet <kassoulet gmail com>
@@ -598,11 +595,11 @@
 2006-01-21  Gautier Portet <kassoulet gmail com>
 
 	Release 0.8.3
-	
+
 	Added Error handling when trying to load files with invalid
 	characters...
-	
-	
+
+
 	Release 0.8.2
 
 	make install-local #1154
@@ -637,7 +634,7 @@
 
 2006-01-19  Gautier Portet <kassoulet gmail com>
 
-	* soundconverter.py: The progressbar should be more precise now. 
+	* soundconverter.py: The progressbar should be more precise now.
 
 2006-01-16  Gautier Portet <kassoulet gmail com>
 
@@ -649,11 +646,11 @@
 
 	* soundconverter.glade: Reverted to old UI to make a release soon.
 	* soundconverter.py: Changed the gst-lame problem at vbr-quality=9
-	  handling for a cleaner one. 
+	  handling for a cleaner one.
 
 2006-01-11  Gautier Portet <kassoulet gmail com>
 
-	* Makefile: Added install-local. 
+	* Makefile: Added install-local.
 	  #1154 (Thanks Régis & Janis)
 	* Added a makedirs() that use gnomevfs, so folders will really be
 	  created now, even on remote filesystems.
@@ -687,7 +684,7 @@
 	* Better type detection.
 	* Temporary solved the (non?) problem when trying to convert files which
 	  don't have tags filled yet.
-	
+
 
 2005-12-05  Gautier Portet  <kassoulet gmail com>
 
@@ -719,7 +716,7 @@
 	* add a temporary hack for abr/vbr mp3 with quality==9
 	  #5445
 	* release 0.8.1
-	
+
 
 2005-11-02 Gautier Portet <kassoulet gmail com>
 	* fixed tree structure being lost when importing folders.
@@ -745,7 +742,7 @@
 2005-09-20 ???  Gautier Portet <kassoulet gmail com>
 	* added a display of the approximate bitrate of the output
 	* fixed output format not always displayed updated
-	  #4736 (thanks Janis)	
+	  #4736 (thanks Janis)
 	* at least a correct handling of the absence of gstreamer-lame
 	* fixed a crash whith some output folders folders
 	  #3840 (thanks Jason)
@@ -756,7 +753,7 @@
 
 
 2005-06-13  Gautier Portet <kassoulet gmail com>
-	* added french tranlation. 
+	* added french tranlation.
 	  (thanks Guillaume Bedot <littletux@zarb.org>)
 	* fixed a bug causing ogg tags to be ignored.
 	  (thanks Noa Resare <noa@resare.com>)
@@ -776,7 +773,7 @@
 	* Fixed broken "replace messy chars" button
 	* Make use of urllib.unquote where appropriate (#3655)
 	  (makedirs, replace messy chars)
-	* Making release version 0.7.1 
+	* Making release version 0.7.1
 
 2005-03-24  Gautier Portet <kassoulet gmail com>
 
@@ -785,14 +782,14 @@
 2005-03-24  Gautier Portet <kassoulet gmail com>
 
 	* soundconverter.glade: added a logo on the about box.
-	
-	* soundconverter.py: fixed about dialog showing only once (we need an 
+
+	* soundconverter.py: fixed about dialog showing only once (we need an
 	optimal method for handling dialogs).
 
 2005-03-23  Gautier Portet <kassoulet gmail com>
 
 	* soundconverter.py: added a dialog asking what to do when a file
-	exists.  
+	exists.
 
 2005-03-22  Gautier Portet <kassoulet gmail com>
 
@@ -801,16 +798,16 @@
 
 2005-03-17  Gautier Portet <kassoulet gmail com>
 
-	* soundconverter.py: removed xing header generation when outputing mp3, 
+	* soundconverter.py: removed xing header generation when outputing mp3,
 	since it seems to break xmms mad decoder.
-	
+
 	* soundconverter.glade: changed the preference dialog, for a cleaner
 	one.
 
 2005-03-15  Gautier Portet <kassoulet gmail com>
 
 	* added the quality settings for vorbis and mp3
-	
+
 	* soundconverter.py: some code cleanup.
 
 2005-03-14  Gautier Portet <kassoulet gmail com>
@@ -828,7 +825,7 @@
 2004-12-31  Lars Wirzenius  <liw iki fi>
 
 	* COPYING: Added.
-	
+
 	* README: Added copyright and license information.
 
 2004-12-31  Lars Wirzenius  <liw iki fi>
@@ -896,7 +893,7 @@
 
 2004-12-24  Lars Wirzenius  <liw iki fi>
 
-	* soundconverter.py: I am no longer a klutz. Implemented the 
+	* soundconverter.py: I am no longer a klutz. Implemented the
 	creation of subfolders according to patterns.
 
 2004-12-24  Lars Wirzenius  <liw iki fi>
@@ -910,8 +907,8 @@
 2004-12-24  Lars Wirzenius  <liw iki fi>
 
 	* soundconverter.py, soundconverter.glade: User may now choose
-	whether output files are put into the same directory as the 
-	corresponding input files, or into a folder the user has 
+	whether output files are put into the same directory as the
+	corresponding input files, or into a folder the user has
 	specifically chosen.
 
 2004-12-24  Lars Wirzenius  <liw iki fi>
@@ -937,7 +934,7 @@
 
 	* soundconverter.py: Changed the TargetNameGenerator to support
 	keyword based patterns for location and basename.
-	
+
 	* soundconverterTests.py: Related changes.
 
 2004-12-23  Lars Wirzenius  <liw iki fi>
@@ -949,7 +946,7 @@
 
 	* soundconverter.py: Added support for audio/x-wav for file chooser
 	filter.
-	
+
         * soundconverter.py, soundconverter.glade: Reworked the
         Preferences dialog. Only selection of output format and Ogg
         Vorbis quality levels work for now. The rest will follow.
@@ -962,7 +959,7 @@
 
 	* soundconverter.py: Make the GUI report how much time was spent
 	for the conversions.
-	
+
 	* README: Add note about performance.
 
 2004-12-15  Lars Wirzenius  <liw iki fi>
@@ -982,10 +979,10 @@
 
 	* soundconverter.py: In Pipeline.work, don't do anything if the
 	pipeline is stopped.
-	
+
         * soundconverter.py: In TagReader.finish, call found_tag_hook
         unless it has been called already.
-        
+
         * soundconverter.py: Add -q/--quiet option.
 
 2004-12-05  Lars Wirzenius  <liw iki fi>
@@ -995,7 +992,7 @@
 2004-12-05  Lars Wirzenius  <liw iki fi>
 
         * soundconverter.py: Added support for Wave files as output.
-        
+
 	* README: Updated.
 
 2004-12-05  Lars Wirzenius  <liw iki fi>
@@ -1006,20 +1003,20 @@
 2004-12-05  Lars Wirzenius  <liw iki fi>
 
 	* Makefile: Use snd/* for simple tag finding in "make check".
-	
+
 	* soundconverter.py: Minor refactoring.
 
 2004-12-05  Lars Wirzenius  <liw iki fi>
 
-	* soundconverter.py: Changed the output pipeline to use 
+	* soundconverter.py: Changed the output pipeline to use
 	gnomevfssink for output, rather than filesink. We now do all I/O
 	to the sound files via GNOME vfs.
 
 2004-12-05  Lars Wirzenius  <liw iki fi>
 
-	* soundconverter.py: Changed TargetNameGenerator to generate 
+	* soundconverter.py: Changed TargetNameGenerator to generate
 	uris instead of filenames.
-	
+
 	* soundconverterTests.py: Related changes.
 
 2004-12-05  Lars Wirzenius  <liw iki fi>
@@ -1044,25 +1041,25 @@
 
         * soundconverter.py: the about dialog now shows name and version
         number.
-        
+
         * soundconverter.glade: Added a bit of space around the label in
         the prefs dialog. This didn't make it less ugly, however.
 
 2004-11-28  Lars Wirzenius  <liw iki fi>
 
         * soundconverter.py: Re-added support for vorbis-quality.
-        
+
         * Makefile: Added "clean" target.
-        
+
         * README: Cleanups and updates.
 
 2004-11-28  Lars Wirzenius  <liw iki fi>
 
         * soundconverter.py: Rewrote task handling and tag reading and
         conversion stuff.
-        
+
         * README: Added.
-        
+
         * .cvsignore: Added.
 
 2004-11-08  Lars Wirzenius  <liw iki fi>
@@ -1071,15 +1068,15 @@
         (0.7.93-1) of python-gst. The change: can't create a
         gst.Element("foo"), need to call gst.element_factory_find("foo")
         instead.
-        
+
         * soundconverter.py: Wrote a class TargetNameGenerator to generate
         the names of output files, and modified the rest of the program
         to use it. This should eventually implement a language for
         describing the output name (user can set patterns like
         "%(artist)s-%(album)s-%(title)s.%(suffix)s").
-	
+
 	* soundconverterTests.py: Wrote tests for TargetNameGenerator.
-	
+
 	* Makefile: Added a "check" target.
 
 2004-10-29  Lars Wirzenius  <liw iki fi>
