--- conflicted
+++ resolved
@@ -1,14 +1,14 @@
-<<<<<<< HEAD
+
 2009-04-14  Gautier Portet <kassoulet gmail com>
 
 	* src/soundconverter.py: Fix TagReader freeze when adding
 	  m4p files. (lp:263889)
 	  release 1.4.3
-=======
+
 2009-03-11  Gautier Portet <kassoulet gmail com>
 
 	* src/soundconverter.py: Sanitize URI handling.
->>>>>>> ba35d144
+
 
 2009-03-10  Gautier Portet <kassoulet gmail com>
 
