--- conflicted
+++ resolved
@@ -1,27 +1,22 @@
-<<<<<<< HEAD
 2009-06-09  Gautier Portet <kassoulet gmail com>
 
 	* src/soundconverter.py data/soundconverter.glade autogen.sh po/de.po:
 	  Update german tranlation.
 	  Plus some minor changes in autogen.
 	  (Thanks Uwe)
-=======
+
 2009-05-27  Gautier Portet <kassoulet gmail com>
 
 	* src/soundconverter.py: Change deprecated Tooltip code.
 	  SoundConverter now requires GTK 2.12+!
 	  (thanks Matt)
->>>>>>> 2d17babc
 
 2009-05-19  Gautier Portet <kassoulet gmail com>
 
 	* src/soundconverter.py: Reset status after clearing file list.
 	  (Thanks Sean)
-<<<<<<< HEAD
-=======
 	* src/soundconverter.py: Allow loading glade file from source folder.
 	  (Thanks Geoff)
->>>>>>> 2d17babc
 
 2009-05-04  Gautier Portet <kassoulet gmail com>
 
@@ -29,18 +24,6 @@
 	* src/soundconverter.py: Fix unhandled exception when 
 	  removing original files went bad.
 	  (fix lp:278782, thanks surreal)
-<<<<<<< HEAD
-=======
-
-2009-04-22  Gautier Portet <kassoulet gmail com>
-
-	* po/bg.po: Add Bulgarian translation. (thanks Nikola)
-
-2009-05-19  Gautier Portet <kassoulet gmail com>
-
-	* src/soundconverter.py: Reset status after clearing file list.
-	  (Thanks Sean)
->>>>>>> 2d17babc
 
 2009-04-22  Gautier Portet <kassoulet gmail com>
 
