<<<<<<< HEAD

2009-05-19  Gautier Portet <kassoulet gmail com>

	* src/soundconverter.py: Reset status after clearing file list.
	  (Thanks Sean)
=======
2009-05-04  Gautier Portet <kassoulet gmail com>

	* po/fr.po: Update french translation. (thanks Olivier)
	* src/soundconverter.py: Fix unhandled exception when 
	  removing original files went bad.
	  (fix lp:278782, thanks surreal)
>>>>>>> f15fdcfe


2009-04-22  Gautier Portet <kassoulet gmail com>

	* po/bg.po: Add Bulgarian translation. (thanks Nikola)

2009-04-14  Gautier Portet <kassoulet gmail com>

	* src/soundconverter.py: Fix TagReader freeze when adding
	  m4p files. (lp:263889)
	  release 1.4.3

2009-03-11  Gautier Portet <kassoulet gmail com>

	* src/soundconverter.py: Sanitize URI handling.


2009-03-10  Gautier Portet <kassoulet gmail com>

	* src/soundconverter.py: Fix spelling errors.
	  Removed some translation of log() messages.
	  (thanks Hew)

2009-03-10  Gautier Portet <kassoulet gmail com>

	* src/soundconverter.py: Display an error dialog
	  when something bad happened while encoding.

2009-02-22  Gautier Portet <kassoulet gmail com>

	* src/soundconverter.py: Add notification at the end of
	 conversion.

2009-01-26  Gautier Portet <kassoulet gmail com>

	* src/soundconverter.py, data/soundconverter.glade:
	  Add a checkbox to select .oga extension for vorbis files.
	* po/*: Update British, Spanish, Russian and Slovak translations.
	  Release 1.4.2

2008-12-19  Gautier Portet  <kassoulet gmail com>
	* src/soundconverter.py: Oops, removed python 2.5 line, sorry :).
	  (thanks Dag)

2008-12-01  Gautier Portet  <kassoulet gmail com>
	* po/sv.po: Updated swedish translation, removed useless sv_SE.po.
		(thanks Daniel)
	* src/soundconverter.py: add event flushing in BackgroundTask,
	  so GUI should not stall anymore.

2008-11-06  Gautier Portet  <kassoulet gmail com>

	* src/soundconverter.py: Fixed (?) raising of UnicodeDecodeError
	  when tags contained non-utf-8 strings. (fix LP: #223371)
	* po/: Add Breton, Greek, Finnish, Hindi, Telugu and Turkish
	  translations. Sync with Rosetta.

2008-10-14  Gautier Portet  <kassoulet gmail com>

	* src/soundconverter.py: Change status text when adding files, so
	  the user gets a clue of what is happening.

2008-10-04  Gautier Portet  <kassoulet gmail com>

	* src/soundconverter.py: Fix crash at startup when more than one
	  encoding format is missing. (thanks Denis)
	  Release 1.4.1

2008-09-22  Gautier Portet  <kassoulet gmail com>

	* src/soundconverter.py: Fix problem with underscores in dest folder
	  name (thanks Robert).
	  Stop soundconverter trying to load all my disk at startup.
	  Maybe a change in getopt, anyway it's fixed...

2008-09-17  Gautier Portet  <kassoulet gmail com>

	* src/soundconverter.py: Fix old problem with unquoted filenames.
	When you passed filename in arguments, URI where not quoted when
	encoding to same folder, pffff...
	Release 1.4.0

2008-09-16  Gautier Portet  <kassoulet gmail com>

	* src/soundconverter.py: Add AAC quality setting.

2008-09-10  Gautier Portet  <kassoulet gmail com>

	* src/soundconverter.py: Add {Timestamp} filename template.
	  (thanks Mark)

2008-09-09  Gautier Portet  <kassoulet gmail com>

	* data/soundconverter.glade, src/soundconverter.py:
	  Added 320kbps to mp3 quality settings.
	  (thanks Michael)

2008-09-07  Gautier Portet  <kassoulet gmail com>

	* data/soundconverter.glade, src/soundconverter.py:
	  Added quality 10 to vorbis quality settings.
	  (thanks Juan Martin)

2008-09-03  Gautier Portet  <kassoulet gmail com>

	* data/soundconverter.glade, src/soundconverter.py:
	  Reverted useless flac quality setting.
	  Flac files were bigger than necessary because of
	  some default settings in gstreamer, causing both channels
	  to be encoded separately. I added the mid-side-stereo=true
	  option, and bumped encoding quality to max.

2008-08-31  Gautier Portet  <kassoulet gmail com>

	* data/soundconverter.glade, src/soundconverter.py:
	  Applied patch adding optional resampling from Francis.
	  Added flac experimental quality setting.
	   - flac quality do not seems to work with gstreamer ???
           - flac files created by gstreamer are huge...

2008-08-03  Gautier Portet  <kassoulet gmail com>

	* data/soundconverter.glade: Removed the 'translatable' field on stock
	  items.
	* po/pl/po: Updated Polish translation. (thanks Tomasz)


2008-08-03  Gautier Portet  <kassoulet gmail com>

	* src/soundconverter.py: Create-folders is also actived when using
	  same-as-input-folder.
	(fix #13915)
	Release 1.3.2

2008-08-01  Gautier Portet  <kassoulet gmail com>

	* src/soundconverter.py: Fix slash in tag. No more creating unwanted
	folders. This is just a fast hack, slash is just replaced by dash.
	(fix #14286)

2008-07-30  Gautier Portet  <kassoulet gmail com>

	* src/soundconverter.py: Add AAC encoding support as it seems to be
	  fixed in gstreamer.
	  (thanks Ian)
	  (fix #001653)

2008-07-29  Gautier Portet  <kassoulet gmail com>

	* src/soundconverter.py: use giosrc when available.
	* src/soundconverter.py: fix crash when gnomevfssink not present.
	  (fix #14184)

2008-07-26  Gautier Portet  <kassoulet gmail com>

	* po/pl/po: Updated Polish tranlation.
	  (thanks Piotr)

2008-07-03  Gautier Portet  <kassoulet gmail com>

	* src/soundconverter.py: Fix small crasher in batch mode.
	  (fix LP: #243831)

2008-06-23  Gautier Portet  <kassoulet gmail com>

	* src/soundconverter.py: Fix progress related problems in 1.3.0
	  Release 1.3.1

2008-06-23  Gautier Portet  <kassoulet gmail com>

	* src/soundconverter.py: Finally we can process multiple conversions
	  at the same time, yeah!
	  Add --jobs option to force the number of threads, default is number
	  of CPUs.
	  (fix #13735, LP: #226176)
	  Release 1.3.0

2008-06-10  Gautier Portet  <kassoulet gmail com>

	* src/soundconverter.py: Fixes various crashers reported by
	  Ubunteros.
	  (thanks Michael, Øyvind Stegard, Matthieu)
	  (fix LP: #222031  LP: #226685  LP: #230463)

2008-05-29  Gautier Portet <kassoulet gmail com>

	* po/de.po: Update de tranlation.

2008-05-13  Gautier Portet <kassoulet gmail com>

	* po/sr*: Update and fix Serbian translation.

2008-05-12  Gautier Portet <kassoulet gmail com>

	* po/pl.po: update Polish translation.

2008-05-11  Gautier Portet <kassoulet gmail com>

	* src/soundconverter.py:  TagReader will not decode whole file anymore, It
	will even not decode them at all !
	TagReader perform *much* faster (500s -> 20s on 260 files)
	(thanks thaytan on #gstreamer)
	Release 1.2.0

2008-05-05  Gautier Portet <kassoulet gmail com>

	* src/soundconverter.py: Got rid of the progress indicator not beeing
	  reset after a conversion.

2008-05-03  Gautier Portet <kassoulet gmail com>

	* po/: Updated Arabic Catalan Czech Spanish French Slovak translations.
	  Added Esperanto Persian translations.
	  Updated po/, updated configure.in.

2008-05-02  Gautier Portet <kassoulet gmail com>

	* src/soundconverter.py: Simplified drag_data_received() so it don't
	  duplicate code in add_uris.
	  Display a message when trying to read cdda: uris.
	  Release 1.1.0

2008-04-29  Gautier Portet <kassoulet gmail com>

	* src/soundconverter.py: Faster startup time, by not running a useless
	  thread when starting.

2008-04-28  Gautier Portet <kassoulet gmail com>

	* src/soundconverter.py: Fix unhandled exception when parsing pipeline
	  command.

2008-04-27  Gautier Portet <kassoulet gmail com>

	* src/soundconverter.py: Add support for codeina/codecbuddy.

2008-04-22  Gautier Portet <kassoulet gmail com>

	* src/soundconverter.py: Fix crash in add_uris().
	  (launchpad #211210)

2008-04-16  Gautier Portet <kassoulet gmail com>

	* src/soundconverter.py: Fix just another unicode problem, this time when
	  trying to remove messy chars. Please, think of the kitten, and give me ascii back!
	  (launchpad #216119)

2008-04-15  Gautier Portet <kassoulet gmail com>

	* src/soundconverter.py: Fix problem with unicode filenames that keep
	  trying to crash the universe.
	  (launchpad #212730)

2008-04-05  Gautier Portet <kassoulet gmail com>

	* Release 1.0.0

2008-03-30  Gautier Portet <kassoulet gmail com>

	* src/soundconverter.py: Only format tags (list) when displaying, So we
	  don't mess with tags we don't understand.
	  (launchpad #179886 thanks Shawn, Matthaeus, Brian)
	  Release 1.0-rc1

2008-03-27  Gautier Portet <kassoulet gmail com>
	* Fix typo which disabled clear list menu item
	* Fix filename_to_uri so it will play nice with
	  relative and absolute paths, thus removing annoying
	  gvfs error message at startup when output folder is
	  not set.
	* CustomFileChooser now have case-insensitive filters.

2008-03-20  Gautier Portet <kassoulet gmail com>
	* Add 3gp to the mime whitelist.

2008-03-11  Gautier Portet <kassoulet gmail com>
	* Add a clear list button on toolbar.
	(thanks mrennecke)

2008-03-02  Gautier Portet <kassoulet gmail com>
	* Add ca, en_GB, ms to the locales.
	* release 0.9.9

2008-03-02  Gautier Portet <kassoulet gmail com>

	* src/soundconverter.py: Fix crash and progress problems after removing
	from the file list. Fix crash whith some filename encodings.

2008-02-05  Gautier Portet <kassoulet gmail com>

	* po/: Added Catalan, English (United Kingdom), Malay Translations.
	Updated Czech, German, Spanish, Italian, Deutch, Russian, Serbian, Chinese
	Traductions

2008-01-08  Gautier Portet <kassoulet gmail com>

	* src/soundconverter.py: Custom filename patterns can now be
	  translated.
	* release 0.9.8

2007-12-26  Gautier Portet <kassoulet gmail com>

	* src/soundconverter.py: Fixed horrible bug #12782 causing deletion
	  of source file when it's the same as destination.

2007-11-14  Gautier Portet <kassoulet gmail com>

	* po/ar,eu,he,sk,zh_CN.po: Added arabic, basque, hebrew, slovak and
	  simplified chinese translations.
	  (thanks Nizar, amenudo, rainofchaos, Pavol, Moshe)

2007-09-11  Gautier Portet <kassoulet gmail com>

	* po/sr.po: Added Serbian translation.
	  (thanks Miloš)

2007-08-31  Gautier Portet <kassoulet gmail com>

	* src/soundconverter.py: Added a file extension filter in AddFolder.

2007-08-30  Gautier Portet <kassoulet gmail com>

	* data/soundconverter.glade: Added Date, Genre and Year in the
	  custom format hint.

2007-08-02  Gautier Portet <kassoulet gmail com>

	* po/nl.po: Added Dutch translation.

2007-08-01  Gautier Portet <kassoulet gmail com>
	* release 0.9.7

2007-07-31  Gautier Portet <kassoulet gmail com>

	* po/soundconverter.pot: Updated pot file, since it was somewhat outdated.
	* po/de.po: Added German translation.
	  (thanks Martin)
	* po/cs.po: Added Czech translation.
	  (thanks Kamil)
	* src/soundconverter.py, data/soundconverter.glade: Add Folder(s) now work
	  on non-local files aswell.
	* src/soundconverter.py: Added "artist - album" in folder patterns.
	  (thanks Claudio)
	  Fixed char escaping problem in same-folder-as-input mode.
	  Fixed crashing when tags contained a list (ie. multiples authors).
	  (thanks Ken)
	  Better replace-messy-chars, with unicode->ascii to remove diacritics.
	* src/soundconverter.py: Added {Genre}, {Date} and {Year} in custom filename patterns.
	  (thanks Jon)

2007-07-19  Gautier Portet <kassoulet gmail com>

	* po/it.po: Added Italian translation.
	  (thanks Stefano)

2007-07-09  Gautier Portet <kassoulet gmail com>
	* po/es.po: Added spanish translation.
	  (thanks Gary)

2007-07-04  Gautier Portet <kassoulet gmail com>
	* data/soundconverter.desktop, src/soundconverter.py: Changed the desktop
	  file so we accept list of URIs instead of just one local file, so opening
	  multiples files from nautilus will work.

2007-06-25  Gautier Portet <kassoulet gmail com>
	* po/ru.po: added russian translation.
	 (thanks Alexandre)

2007-06-23  Gautier Portet <kassoulet gmail com>

	* src/soundconverter.py: fixed track-count in custom filenames patterns.
	  (thanks Jonas)

2007-06-20  Gautier Portet <kassoulet gmail com>

	* data/soundconverter.desktop: Added common audio mimetypes.

2007-04-27  Gautier Portet <kassoulet gmail com>

	* data/Makefile.am: Removed evil DESTDIR, thanks William!
	* Release 0.9.6

2007-04-25  Gautier Portet <kassoulet gmail com>

	* soundconverter.py: Fixed error message when python-gstreamer is
	  absent.
	* Release 0.9.5

2007-04-24  Gautier Portet <kassoulet gmail com>

	* soundconverter.py: Better checking of gstreamer elements.
	  Now we stop when required elements are missing, and we disable
	  encoders not present.


2007-04-23  Gautier Portet <kassoulet gmail com>

	* data/: GNOME/FreeDesktop compliant icon handling.
	  Refresh icon cache at (un)install.

2007-04-16  Gautier Portet <kassoulet gmail com>

	* po/ data/soundconverter.desktop: Desktop file translation enabled.

2007-04-15  Gautier Portet <kassoulet gmail com>

	* soundconverter.py: Fixed quoting problem with destination folder
	  (#10884).
	* soundconverter.glade: Removed underline handling for destination folder.
	  (#10807)
	* data/: Minor fixes in icons/desktop handling.
	    (#10808)
	  - Changed name to "Sound Converter"
	  - Removed Application from categories.


2007-04-08  Gautier Portet <kassoulet gmail com>

	* soundconverter.glade: Set into_selected_folder use_underline to false
	  so underscores in folder will not be interpreted by GTK.

2007-04-03  Gautier Portet <kassoulet gmail com>

	* po/hu.po: Added hungarian translation.

2007-03-16  Gautier Portet <kassoulet gmail com>

	* po/fr.po: Updated french translation. Changed email address of
	  french translator.

2007-03-05  Gautier Portet <kassoulet gmail com>

	* soundconverter: Use the new window icon.

2007-03-03  Gautier Portet <kassoulet gmail com>

	* soundconverter.Desktop: Applied HIG Complience patch from Ubuntu
	  maintainer (Thanks William)

2007-02-27  Gautier Portet <kassoulet gmail com>

	* soundconverter: Added a link to the website when mp3 encoding is :
	  unavailable, so hopefully it will dramatically reduce the number
	  of emails I receive.
	  Logo/Icon updated.
	* release 0.9.4

2007-02-26  Gautier Portet <kassoulet gmail com>

	* soundconverter.py: Replaced xingheader by xingmux, fixing corruption
	  of VBR MP3 (Thanks to James Lee and Pedro Alejandro López-Valencia).

2007-02-22  Gautier Portet <kassoulet gmail com>

	* soundconverter.py: Correct escaping of destination. We will not crash
	  anymore when destination folder contains spaces or weirds chars.
	  Fixed a problem with lame parameters when using VBR and lowest
	  quality.

2006-12-15  Gautier Portet <kassoulet gmail com>

	* soundconverter.py: If id3v2mux is not present, we dump it instead of
	  crashing encoder.

2006-12-05  Gautier Portet <kassoulet gmail com>

	* po/pt_BR.po: Updated Brazilian translation.

2006-10-18  Gautier Portet <kassoulet gmail com>

	* soundconverter.py: Fixed Tag writing when converting to mp3.
	  Fixed progress.

2006-10-15  Gautier Portet <kassoulet gmail com>

	* soundconverter.py: Only remove files when conversion was
	  sucessfull.
	* release 0.9.2

2006-10-12  Gautier Portet <kassoulet gmail com>

	* soundconverter.py: Fixed (?) loading of badly encoded filenames.
	  now files encoded in latin-1 should be loadable instead of
	  triggering an UnicodeDecodeError.
	  (thanks Christopher)

2006-09-26  Gautier Portet <kassoulet gmail com>

	* soundconverter.py: Added an option to delete original files.
	 (thanks James)

2006-09-19  Gautier Portet <kassoulet gmail com>

	* po/fr.po: french translation updated, Thanks Guillaume.

2006-09-12  Gautier Portet <kassoulet gmail com>

	* po/sv_SE.po: new swedish translation, Thanks Daniel.

2006-09-07  Gautier Portet <kassoulet gmail com>

	* release 0.9.1

2006-09-06  Gautier Portet <kassoulet gmail com>

	* soundconverter.py: Fix vorbis encoder.

2006-09-05  Gautier Portet <kassoulet gmail com>

	* soundconverter.py: Add a blacklist of mime type known not to have tags,
	to pass them faster.

2006-09-03  Gautier Portet <kassoulet gmail com>

	* soundconverter.py: Fix quoting of tags when generating filenames.

2006-08-15  Gautier Portet <kassoulet gmail com>

	* po/pl.po: Updated polish translation.

2006-08-21  Gautier Portet <kassoulet gmail com>

	* soundconverter.py: batch mode will now overwrite files.

2006-08-02  Gautier Portet <kassoulet gmail com>

	* soundconverter.py: progressbar work. some code cleanup.

2006-08-01  Gautier Portet <kassoulet gmail com>

	* soundconverter.py: finally got gstreamer0.10 to work ?

2006-06-21  Gautier Portet <kassoulet gmail com>

	*soundconverter.py: Added and option to select the threading model of
	 BackgroundTask.

2006-06-13  Gautier Portet <kassoulet gmail com>

	* soundconverter.py: Batch mode fixes merged from 0.8.

2006-06-12  Gautier Portet <kassoulet gmail com>

	* soundconverter.py: The TagReader timeout starts now when the task really
	  starts.

2006-06-06  Gautier Portet <kassoulet gmail com>

	* soundconverter.py: Finally progress is working with GStreamer 0.10!

2006-06-05  Gautier Portet <kassoulet gmail com>

	* soundconverter.py: YEEPEE!!! The bug plagging the gst0.10 port is GONE !!
	  Merge & cleanup from 0.8 branch:

	* soundconverter.py: Use filesrc instead of gnomevfssrc if it's absent.
	  (#7652) (debian #367253)
	* soundconverter: Added Spanish translation.
	* soundconverter: Added a custom file pattern choice. (thanks Adolfo)
	* soundconverter.py: Fix doubled folder (#7403).
	* soundconverter.py: Fix an uncatched InvalidURIError when adding files.
	* soundconverter.glade: Removed preferences and exit toolbar buttons
	  as requested (#6777).


2006-03-29  Gautier Portet <kassoulet gmail com>

	* soundconverter.py: More gstreamer0.10 love. The new api is nice, but
	  porting to it sucks big time.

2006-03-19  Gautier Portet <kassoulet gmail com>

	* soundconverter.py: Files permissions are copied from source file.
	  Some more code for gstreamer0.10.

2006-02-06  Gautier Portet <kassoulet gmail com>

	* soundconverter.py: Progress dialog is working now.

2006-02-03  Gautier Portet <kassoulet gmail com>

	* soundconverter.glade: Corrected wrong signal called by the
	  addfolder menuitem.

2006-02-02  Gautier Portet <kassoulet gmail com>

	* soundconverter.py: Ouch, fixed broken converter pipeline.
	* soundconverter.glade: Fixed broken progressbar.

2006-02-01  Gautier Portet <kassoulet gmail com>

	* soundconverter.py: We will now use gst_parse_launch() to create a
	  pipeline, since it allows us to be much more flexible. Some issues
	  with progressbar where fixed also.

2006-01-27  Gautier Portet <kassoulet gmail com>

	* soundconverter.py: Applied patch to remove stupid pygtk warning at
	  exit. thanks Hanno!

2006-01-24  Gautier Portet <kassoulet gmail com>

	* Makefile: Fixed build on Gentoo. And corrected a typo causing pl and
	  pt to be not installed
	* soundconverter.py|glade: Applied patch with new FileChooser.
	  thanks Regis!

2006-01-21  Gautier Portet <kassoulet gmail com>

	Release 0.8.3

	Added Error handling when trying to load files with invalid
	characters...


	Release 0.8.2

	make install-local #1154
	Pause button #1455

	Unique file #5334
	Folder dropping #5561
	Filtering by mime #5789
	Fixed problem with vbr #5872

	French Translation
	New list display
	UI Changes
	More precise progress bar
	Async tag reading
	Fixed gnomevfs problems with folders


2006-01-21  Gautier Portet <kassoulet gmail com>

	* Makefile: Added translations to build system.
	* fr.po: Updated french translation.
	* soundconverter.glade: Some minors changes.
	* soundconverter.py: Some minors fixes. The UI is now unsensitive
	  when we are converting. Fixed the convert button beiing called
	  when we were unpausing. And that's all!

2006-01-20  Gautier Portet <kassoulet gmail com>

	* soundconverter.py: Fixed the convert/stop buttons, and some more
	  minor UI fixes.

2006-01-19  Gautier Portet <kassoulet gmail com>

	* soundconverter.py: The progressbar should be more precise now.

2006-01-16  Gautier Portet <kassoulet gmail com>

	* soundconverter.py: hum?!?!? File dropping was *again* broken, maybe
	  it's my evil twin who edits the code :)
	* soundconverter.py: added a timeout when reading tags.

2006-01-15  Gautier Portet <kassoulet gmail com>

	* soundconverter.glade: Reverted to old UI to make a release soon.
	* soundconverter.py: Changed the gst-lame problem at vbr-quality=9
	  handling for a cleaner one.

2006-01-11  Gautier Portet <kassoulet gmail com>

	* Makefile: Added install-local.
	  #1154 (Thanks Régis & Janis)
	* Added a makedirs() that use gnomevfs, so folders will really be
	  created now, even on remote filesystems.

2006-01-10  Gautier Portet <kassoulet gmail com>

	* Wow, fixed the problem when we generate filenames from tags but tags
	  are not read when preparing filenames.
	  This was a big mess, and I tried numerous solutions, but I will keep
	  the only one that is working for now: just wait tags to be read
	  before starting conversion. Sorry, this sucks...
	  Hopefully I read that GStreamer 0.10 is better with threads :)

2006-01-07  Gautier Portet <kassoulet gmail com>

	* Added the possibility to pause the conversion.

2005-12-25  Gautier Portet <kassoulet gmail com>

	* Files can only be added once in the list.

2005-12-22  Gautier Portet <kassoulet gmail com>

	* Finally got walking on gnomevfs to work. Now folder importing is really
	  usable...
	* Added a default to tags, so tag-filled destination paths will
	  be valid.

2005-12-20  Gautier Portet  <kassoulet gmail com>

	* Better type detection.
	* Temporary solved the (non?) problem when trying to convert files which
	  don't have tags filled yet.


2005-12-05  Gautier Portet  <kassoulet gmail com>

	* Files types are now detected at loading, expect filtering on types
	  soon.

2005-11-29 Gautier Portet  <kassoulet gmail com>

	* file list is now filled asynchronously with tags if they are
	  present.
	* list display is handled completely differently, hope its better like
	  this

2005-11-08  Gautier Portet <kassoulet gmail com>

	* better folder dropping: now we generate a good base/filename for
	  SoundFile. But it works not so well when we want to create folders
	  based on tags, so it will need some more work.

2005-11-07  Gautier Portet <kassoulet gmail com>

	* fixed broken folder dropping. (#5561)

2005-11-06 Gautier Portet <kassoulet gmail com>
	* drag and drop is now able to import a folder.
	* better display of example filename in preferences.
	* gnomevfs support.
	  #1365
	* add a temporary hack for abr/vbr mp3 with quality==9
	  #5445
	* release 0.8.1


2005-11-02 Gautier Portet <kassoulet gmail com>
	* fixed tree structure being lost when importing folders.
	  #5336

2005-10-25 Gautier Portet <kassoulet gmail com>
	* added brazilian translation.
	  (thanks jonh)
	* woops, really added polish translation this time.

2005-10-18 Gautier Portet <kassoulet gmail com>
	* applied patch for polish tranlation
	  (thanks Dominik)

2005-10-09 Gautier Portet <kassoulet gmail com>
	* added an option to apply to all queue the option choose
	  when overwriting.
	  #1341

2005-09-28 Gautier Portet <kassoulet gmail com>
	* applied patch from Elias for Gentoo

2005-09-20 ???  Gautier Portet <kassoulet gmail com>
	* added a display of the approximate bitrate of the output
	* fixed output format not always displayed updated
	  #4736 (thanks Janis)
	* at least a correct handling of the absence of gstreamer-lame
	* fixed a crash whith some output folders folders
	  #3840 (thanks Jason)
	* added a button to add a folder recursively
	* fixed a crash when loading preferences
	  #5128 (thanks Joe)



2005-06-13  Gautier Portet <kassoulet gmail com>
	* added french tranlation.
	  (thanks Guillaume Bedot <littletux@zarb.org>)
	* fixed a bug causing ogg tags to be ignored.
	  (thanks Noa Resare <noa@resare.com>)

2005-04-15  Gautier Portet <kassoulet gmail com>

	* reverted quality setting to 'real-world' quantities
	  -> values stored in gconf are now the values passed
       	  to gstreamer and not meaningless enums.
       	* added a label showing an aproximate bitrate in the
          preference window


2005-03-24  Gautier Portet <kassoulet gmail com>

	* Gracefully handled gnome.vfs deprecation (#3649)
	* Fixed broken "replace messy chars" button
	* Make use of urllib.unquote where appropriate (#3655)
	  (makedirs, replace messy chars)
	* Making release version 0.7.1

2005-03-24  Gautier Portet <kassoulet gmail com>

	* Making release version 0.7

2005-03-24  Gautier Portet <kassoulet gmail com>

	* soundconverter.glade: added a logo on the about box.

	* soundconverter.py: fixed about dialog showing only once (we need an
	optimal method for handling dialogs).

2005-03-23  Gautier Portet <kassoulet gmail com>

	* soundconverter.py: added a dialog asking what to do when a file
	exists.

2005-03-22  Gautier Portet <kassoulet gmail com>

	* soundconverter.glade: added an Add button on toolbar, added
	separators.

2005-03-17  Gautier Portet <kassoulet gmail com>

	* soundconverter.py: removed xing header generation when outputing mp3,
	since it seems to break xmms mad decoder.

	* soundconverter.glade: changed the preference dialog, for a cleaner
	one.

2005-03-15  Gautier Portet <kassoulet gmail com>

	* added the quality settings for vorbis and mp3

	* soundconverter.py: some code cleanup.

2005-03-14  Gautier Portet <kassoulet gmail com>

	* soundconverter.py: changed deprecated import gnome.vfs to gnomevfs

2005-02-27  Gautier Portet <kassoulet gmail com>

	* Added basic mp3 support

2004-12-31  Lars Wirzenius  <liw iki fi>

	* Making release version 0.5.

2004-12-31  Lars Wirzenius  <liw iki fi>

	* COPYING: Added.

	* README: Added copyright and license information.

2004-12-31  Lars Wirzenius  <liw iki fi>

	* soundconverter.py: Make sure all the keys used for formatting
	target names exist in the dict used for input to the patterns.

2004-12-31  Lars Wirzenius  <liw iki fi>

	* soundconverter.1: Wrote.

2004-12-31  Lars Wirzenius  <liw iki fi>

	* soundconverter.py: Better way to stop a TagReader pipeline
	that doesn't cause Gstreamer runtime warnings. Also, allow
	selecting multiple files in the new filechooser for adding
	files.

2004-12-31  Lars Wirzenius  <liw iki fi>

	* soundconverter.glade, soundconverter.py: Removed the addchoser
	dialog from the Glade file. Added code to create it in the Python
	file instead. The reason: mysteriously the "Cancel" and "Open"
	buttons disappeared from the dialog and this was the way to get
	them back, since it seems they need to be added explicitly when
	the dialog is created. Weird.

2004-12-31  Lars Wirzenius  <liw iki fi>

	* soundconverter.glade: Added a shortcut ctrl-O for adding new files.

2004-12-31  Lars Wirzenius  <liw iki fi>

	* soundconverter.py: Since we can deal with lots of kinds of input
	files, let's not have a filter in the file chooser.

2004-12-28  Lars Wirzenius  <liw iki fi>

	* soundconverter.py: Now using the "decodebin" GstElement for finding
	tags and decoding. Now we should be able to handle anything GStreamer
	can handle for input.

2004-12-27  Lars Wirzenius  <liw iki fi>

	* Making release version 0.4.

2004-12-24  Lars Wirzenius  <liw iki fi>

	* soundconverter.py: Handle error printing in cli mode as well.

2004-12-24  Lars Wirzenius  <liw iki fi>

	* soundconverter.py, soundconverter.glade: Refactoring to make
	error dialogs and their use better.

2004-12-24  Lars Wirzenius  <liw iki fi>

	* soundconverter.py, soundconverter.glade: Added example filename
	shown in the preferences dialog that is updated after each change.

2004-12-24  Lars Wirzenius  <liw iki fi>

	* soundconverter.py: Don't encode the name of the selected folder,
	just subfolders that are created and the basename.

2004-12-24  Lars Wirzenius  <liw iki fi>

	* soundconverter.py: I am no longer a klutz. Implemented the
	creation of subfolders according to patterns.

2004-12-24  Lars Wirzenius  <liw iki fi>

	* soundconverter.py, soundconverter.glade: User may choose whether
	to create subfolders below the selected folder. Not that they are
	yet created, but I happened to commit the change already by
	mistake so now I need to write a ChangeLog entry as well. I am
	such a klutz.

2004-12-24  Lars Wirzenius  <liw iki fi>

	* soundconverter.py, soundconverter.glade: User may now choose
	whether output files are put into the same directory as the
	corresponding input files, or into a folder the user has
	specifically chosen.

2004-12-24  Lars Wirzenius  <liw iki fi>

	* soundconverter.py, soundconverter.glade: Made it possible again
	to choose whether "messy" characters in the target filenames are
	replaced with other characters.

2004-12-24  Lars Wirzenius  <liw iki fi>

	* soundconverter.py, soundconverter.glade: Simplified selection of
	basename generation: now there is only a single ComboBox selection
	instead of that plus two radio buttons. This should be clearer.

2004-12-23  Lars Wirzenius  <liw iki fi>

	* soundconverter.py, soundconverter.glade: The user may now
	choose how the output file is named: basename is the same as
	input file (but with suffix changed) or output name is
	constructed from meta data tags.

2004-12-23  Lars Wirzenius  <liw iki fi>

	* soundconverter.py: Changed the TargetNameGenerator to support
	keyword based patterns for location and basename.

	* soundconverterTests.py: Related changes.

2004-12-23  Lars Wirzenius  <liw iki fi>

	* soundconverter.py: Refactoring. Information about the input file
	(location, tags) is now kept in a separate class.

2004-12-23  Lars Wirzenius  <liw iki fi>

	* soundconverter.py: Added support for audio/x-wav for file chooser
	filter.

        * soundconverter.py, soundconverter.glade: Reworked the
        Preferences dialog. Only selection of output format and Ogg
        Vorbis quality levels work for now. The rest will follow.

2004-12-18  Lars Wirzenius  <liw iki fi>

	* soundconverter.py: Set name on the filter for the file chooser.

2004-12-15  Lars Wirzenius  <liw iki fi>

	* soundconverter.py: Make the GUI report how much time was spent
	for the conversions.

	* README: Add note about performance.

2004-12-15  Lars Wirzenius  <liw iki fi>

	* soundconverter.py: Reset the internal counters for dealing with
	progress when the job is finished, so that if we start a new job,
	the counters start from zero, not at the end of the previous job.

2004-12-15  Lars Wirzenius  <liw iki fi>

	* soundconverter.py: Added support for drag-and-dropping files
	from Nautilus to the file list in Sound Converter. This was based
	on a patch from Chris Jones, but I re-did to fit the style of
	my code.

2004-12-12  Lars Wirzenius  <liw iki fi>

	* soundconverter.py: In Pipeline.work, don't do anything if the
	pipeline is stopped.

        * soundconverter.py: In TagReader.finish, call found_tag_hook
        unless it has been called already.

        * soundconverter.py: Add -q/--quiet option.

2004-12-05  Lars Wirzenius  <liw iki fi>

	* Making release version 0.3.

2004-12-05  Lars Wirzenius  <liw iki fi>

        * soundconverter.py: Added support for Wave files as output.

	* README: Updated.

2004-12-05  Lars Wirzenius  <liw iki fi>

        * soundconverter.py: Added support for Wave files (.wav,
        audio/x-wav) as input.

2004-12-05  Lars Wirzenius  <liw iki fi>

	* Makefile: Use snd/* for simple tag finding in "make check".

	* soundconverter.py: Minor refactoring.

2004-12-05  Lars Wirzenius  <liw iki fi>

	* soundconverter.py: Changed the output pipeline to use
	gnomevfssink for output, rather than filesink. We now do all I/O
	to the sound files via GNOME vfs.

2004-12-05  Lars Wirzenius  <liw iki fi>

	* soundconverter.py: Changed TargetNameGenerator to generate
	uris instead of filenames.

	* soundconverterTests.py: Related changes.

2004-12-05  Lars Wirzenius  <liw iki fi>

	* soundconverter.py: Input is now via gnomevfssrc, instead of
	filesrc, and all filenames that refer to the input have been
	converted to use file: urls.

2004-12-05  Lars Wirzenius  <liw iki fi>

	* soundconverter.py: Made usable from command line as well.

2004-11-28  Lars Wirzenius  <liw iki fi>

        * Making release version 0.2.

2004-11-28  Lars Wirzenius  <liw iki fi>

        * soundconverter.py: Fixed stopping.

2004-11-28  Lars Wirzenius  <liw iki fi>

        * soundconverter.py: the about dialog now shows name and version
        number.

        * soundconverter.glade: Added a bit of space around the label in
        the prefs dialog. This didn't make it less ugly, however.

2004-11-28  Lars Wirzenius  <liw iki fi>

        * soundconverter.py: Re-added support for vorbis-quality.

        * Makefile: Added "clean" target.

        * README: Cleanups and updates.

2004-11-28  Lars Wirzenius  <liw iki fi>

        * soundconverter.py: Rewrote task handling and tag reading and
        conversion stuff.

        * README: Added.

        * .cvsignore: Added.

2004-11-08  Lars Wirzenius  <liw iki fi>

        * soundconverter.py: Ported to work with current version
        (0.7.93-1) of python-gst. The change: can't create a
        gst.Element("foo"), need to call gst.element_factory_find("foo")
        instead.

        * soundconverter.py: Wrote a class TargetNameGenerator to generate
        the names of output files, and modified the rest of the program
        to use it. This should eventually implement a language for
        describing the output name (user can set patterns like
        "%(artist)s-%(album)s-%(title)s.%(suffix)s").

	* soundconverterTests.py: Wrote tests for TargetNameGenerator.

	* Makefile: Added a "check" target.

2004-10-29  Lars Wirzenius  <liw iki fi>

	* Making release version 0.1.

2004-10-29  Lars Wirzenius  <liw iki fi>

	* soundconverter.glade, soundconverter.py: If an output file
	  exists, ask the user what to do.

2004-10-29  Lars Wirzenius  <liw iki fi>

	* Makefile: Wrote.

2004-10-29  Lars Wirzenius  <liw iki fi>

	* soundconverter.glade, soundconverter.py: Added a preferences
	  dialog to allow setting of the quality level of the Ogg Vorbis
	  files we create. The value is stored in GConf.

2004-10-29  Lars Wirzenius  <liw iki fi>

	* soundconverter.py: Got rid of the useless File class, since the
	  same data is stored in the GtkListStore as well.

2004-10-25  Lars Wirzenius  <liw iki fi>

	* soundconverter.py: More refactoring. Got rid of the useless
	  (since we only have one window) SoundConverterApp class.

2004-10-25  Lars Wirzenius  <liw iki fi>

	* soundconverter.py: Refactored so that the two background tasks
	  are based on a common base class that contains the common
	  functionality.<|MERGE_RESOLUTION|>--- conflicted
+++ resolved
@@ -1,18 +1,14 @@
-<<<<<<< HEAD
-
 2009-05-19  Gautier Portet <kassoulet gmail com>
 
 	* src/soundconverter.py: Reset status after clearing file list.
 	  (Thanks Sean)
-=======
+
 2009-05-04  Gautier Portet <kassoulet gmail com>
 
 	* po/fr.po: Update french translation. (thanks Olivier)
 	* src/soundconverter.py: Fix unhandled exception when 
 	  removing original files went bad.
 	  (fix lp:278782, thanks surreal)
->>>>>>> f15fdcfe
-
 
 2009-04-22  Gautier Portet <kassoulet gmail com>
 
