--- conflicted
+++ resolved
@@ -1080,11 +1080,7 @@
 				taglist["year"] = taglist[k].year
 				taglist["date"] = "%04d-%02d-%02d" % (taglist[k].year,
 									taglist[k].month, taglist[k].day)"""
-<<<<<<< HEAD
-			
-=======
-
->>>>>>> ba35d144
+
 		self.sound_file.add_tags(taglist)
 		self.sound_file.have_tags = True
 
@@ -1407,11 +1403,8 @@
 			sound_file = SoundFile(f, base)
 			if sound_file.get_uri() in self.filelist:
 				log("file already present: '%s'" % sound_file.get_uri())
-<<<<<<< HEAD
-				continue 
-=======
 				continue
->>>>>>> ba35d144
+
 			self.filelist[sound_file.get_uri()] = True
 
 			typefinder = TypeFinder(sound_file)
@@ -1429,11 +1422,6 @@
 		self.window.set_status()
 
 	def format_cell(self, sound_file):
-<<<<<<< HEAD
-		
-=======
-
->>>>>>> ba35d144
 		template_tags = "%(artist)s - <i>%(album)s</i> - <b>%(title)s</b>\n<small>%(filename)s</small>"
 		template_loading = "<i>%s</i>\n<small>%%(filename)s</small>" \
 							% _("loading tags...")
